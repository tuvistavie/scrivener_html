--- conflicted
+++ resolved
@@ -134,7 +134,6 @@
 
   # Bootstrap implementation
   defp _pagination_links(paginator, [view_style: :bootstrap, path: path, args: args, params: params]) do
-<<<<<<< HEAD
     content_tag :nav do
       content_tag :ul, class: "pagination" do
         raw_pagination_links(paginator)
@@ -149,18 +148,6 @@
           end
         end
       end
-=======
-    # Currently nesting content_tag's is broken...
-    links = raw_pagination_links(paginator, Keyword.take(params, Keyword.keys(@raw_defaults)))
-    |> Enum.map fn ({text, page_number})->
-      classes = []
-      if paginator.page_number == page_number do
-        classes = ["active"]
-      end
-      params_with_page = Dict.merge(params, page: page_number)
-      l = link("#{text}", to: apply(path, args ++ [params_with_page]))
-      content_tag(:li, l, class: Enum.join(classes, " "))
->>>>>>> 8c08dbea
     end
   end
 
